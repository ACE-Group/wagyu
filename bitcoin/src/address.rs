use crate::network::Network;
use crate::private_key::BitcoinPrivateKey;
use crate::public_key::BitcoinPublicKey;
<<<<<<< HEAD
use wagu_model::{Address, PrivateKey, crypto::{checksum, hash160}};
=======
use wagu_model::{Address, AddressError, PrivateKey, crypto::{checksum, hash160}};

>>>>>>> 0b2fa9ab
use base58::{FromBase58, ToBase58};
use bech32::{Bech32,ToBase32,FromBase32,u5};
use serde::Serialize;
use std::fmt;
use std::str::FromStr;
use crate::witness_program::WitnessProgram;

/// Represents the format of a Bitcoin address
#[derive(Serialize, Debug, Clone, PartialEq, Eq, PartialOrd, Ord, Hash)]
#[allow(non_camel_case_types)]
pub enum Format {
    /// Pay-to-Pubkey Hash, e.g. 1NoZQSmjYHUZMbqLerwmT4xfe8A6mAo8TT
    P2PKH,
    /// SegWit Pay-to-Witness-Public-Key Hash, e.g. 34AgLJhwXrvmkZS1o5TrcdeevMt22Nar53
    P2SH_P2WPKH,
    /// Bech32, e.g. bc1pw508d6qejxtdg4y5r3zarvary0c5xw7kw508d6qejxtdg4y5r3zarvary0c5xw7k7grplx
    Bech32
}

impl Format {
    /// Returns the address prefix of the given network.
    pub fn to_address_prefix(&self, network: &Network) -> Vec<u8> {
        match network {
            Network::Mainnet => match self {
                Format::P2PKH => vec![0x00],
                Format::P2SH_P2WPKH => vec![0x05],
                Format::Bech32 => vec![0x62, 0x63]
            },
            Network::Testnet => match self {
                Format::P2PKH => vec![0x6F],
                Format::P2SH_P2WPKH => vec![0xC4],
                Format::Bech32 => vec![0x74, 0x62]
            },
        }
    }

    /// Returns the format of the given address prefix.
<<<<<<< HEAD
    pub fn from_address_prefix(prefix: &[u8]) -> Result<Self, &'static str> {
        if prefix.len() < 2 {
            return Err("invalid address prefix")
        }
        match (prefix[0],prefix[1]) {
            (0x00,_) | (0x6F,_) => Ok(Format::P2PKH),
            (0x05,_) | (0xC4,_) => Ok(Format::P2SH_P2WPKH),
            (0x62, 0x63) | (0x74, 0x62) => Ok(Format::Bech32),
            _ => return Err("invalid address prefix")
=======
    pub fn from_address_prefix(prefix: u8) -> Result<Self, AddressError> {
        match prefix {
            0x00 | 0x6F => Ok(Format::P2PKH),
            0x05 | 0xC4 => Ok(Format::P2SH_P2WPKH),
            _ => Err(AddressError::InvalidPrefix(vec![prefix]))
>>>>>>> 0b2fa9ab
        }
    }
}

/// Represents a Bitcoin address
#[derive(Debug, Clone, PartialEq, Eq, PartialOrd, Ord, Hash)]
pub struct BitcoinAddress {
    /// The Bitcoin address
    pub address: String,
    /// The format of the address
    pub format: Format,
    /// The network on which this address is usable
    pub network: Network,
}

impl Address for BitcoinAddress {
    type Format = Format;
    type Network = Network;
    type PrivateKey = BitcoinPrivateKey;
    type PublicKey = BitcoinPublicKey;

    /// Returns the address corresponding to the given Bitcoin private key.
    fn from_private_key(
        private_key: &Self::PrivateKey,
        format: &Self::Format
    ) -> Result<Self, AddressError> {
        let public_key = private_key.to_public_key();
        match format {
<<<<<<< HEAD
            Format::P2PKH => Self::p2pkh(&public_key, &private_key.network),
            Format::P2SH_P2WPKH => Self::p2sh_p2wpkh(&public_key, &private_key.network),
            Format::Bech32 => Self::bech32(&public_key, &private_key.network)
=======
            Format::P2PKH => Ok(Self::p2pkh(&public_key, &private_key.network)),
            Format::P2SH_P2WPKH => Ok(Self::p2sh_p2wpkh(&public_key, &private_key.network)),
>>>>>>> 0b2fa9ab
        }
    }

    /// Returns the address corresponding to the given Bitcoin public key.
    fn from_public_key(
        public_key: &Self::PublicKey,
        format: &Self::Format,
        network: &Self::Network
    ) -> Result<Self, AddressError> {
        match format {
<<<<<<< HEAD
            Format::P2PKH => Self::p2pkh(public_key, &network),
            Format::P2SH_P2WPKH => Self::p2sh_p2wpkh(public_key, &network),
            Format::Bech32 => Self::bech32(public_key, &network)
=======
            Format::P2PKH => Ok(Self::p2pkh(public_key, &network)),
            Format::P2SH_P2WPKH => Ok(Self::p2sh_p2wpkh(public_key, &network)),
>>>>>>> 0b2fa9ab
        }
    }
}

impl BitcoinAddress {
    /// Returns a P2PKH address from a given Bitcoin public key.
    pub fn p2pkh(public_key: &BitcoinPublicKey, network: &Network) -> Self {
        let public_key = match public_key.compressed {
            true => public_key.public_key.serialize().to_vec(),
            false => public_key.public_key.serialize_uncompressed().to_vec()
        };

        let mut address = [0u8; 25];
        address[0] = Format::P2PKH.to_address_prefix(network)[0];
        address[1..21].copy_from_slice(&hash160(&public_key));

        let sum = &checksum(&address[0..21])[0..4];
        address[21..25].copy_from_slice(sum);

        Self {
            address: address.to_base58(),
            format: Format::P2PKH,
            network: network.clone(),
        }
    }

    /// Returns a P2SH_P2WPKH address from a given Bitcoin public key.
    pub fn p2sh_p2wpkh(public_key: &BitcoinPublicKey, network: &Network) -> Self {
        let redeem = BitcoinAddress::create_redeem_script(public_key);

        let mut address = [0u8; 25];
        address[0] = Format::P2SH_P2WPKH.to_address_prefix(network)[0];
        address[1..21].copy_from_slice(&hash160(&redeem));

        let sum = &checksum(&address[0..21])[0..4];
        address[21..25].copy_from_slice(sum);

        Self {
            address: address.to_base58(),
            format: Format::P2SH_P2WPKH,
            network: network.clone(),
        }
    }

    pub fn bech32(public_key: &BitcoinPublicKey, network: &Network) -> Self {
        let redeem_script = BitcoinAddress::create_redeem_script(public_key);
        let version = u5::try_from_u8(redeem_script[0]).unwrap();
        let mut data = vec![version];
        data.extend_from_slice(&redeem_script[2..].to_vec().to_base32());

        let bech32 = Bech32::new(
            String::from_utf8(Format::Bech32.to_address_prefix(network)).unwrap(),
            data
        ).expect("Error creating Bech32 address");
        Self {
            address: bech32.to_string(),
            format: Format::Bech32,
            network: network.clone()
        }
    }

    fn create_redeem_script(public_key: &BitcoinPublicKey) -> [u8; 22] {
        let mut redeem = [0u8; 22];
        redeem[1] = 0x14;
        redeem[2..].copy_from_slice(&hash160(&public_key.public_key.serialize()));
        redeem
    }
}

impl FromStr for BitcoinAddress {
    type Err = AddressError;

    fn from_str(address: &str) -> Result<Self, Self::Err> {
        if address.len() < 2 {
            return Err("invalid address length");
        }

        let lowercase_address = address.to_lowercase();
        let prefix_bytes = &lowercase_address.as_bytes()[0..2];
        let is_bech32 = if let Ok(format) = Format::from_address_prefix(prefix_bytes) {
            format == Format::Bech32
        }
        else {
            false
        };
        if is_bech32 {
            return match Bech32::from_str(address) {
                Ok(bech32) => {
                    let wit_prog = {
                        if bech32.data().len() < 1 {
                            return Err("invalid Bech32 Address")
                        }
                        let (v, program) = bech32.data().split_at(1);
                        let program_u8 = match Vec::from_base32(program) {
                            Ok(prog) => prog,
                            Err(_) => return Err("invalid Bech32 Address")
                        };

                        let version = v[0].to_u8();
                        let mut prog_bytes = vec![version, program_u8.len() as u8];
                        prog_bytes.extend_from_slice(&program_u8);
                        WitnessProgram::new(prog_bytes.as_slice())
                    };

                    if let Err(e) = wit_prog {
                        return Err(e);
                    };

                    Ok(Self {
                        address: address.to_owned(),
                        format: Format::Bech32,
                        network: Network::from_address_prefix(prefix_bytes)?
                    })
                },
                Err(_) => Err("invalid Bech32 Address")
            }
        }

        if address.len() > 50 {
            return Err(AddressError::InvalidCharacterLength(address.len()))
        }

<<<<<<< HEAD
        let data = match address.from_base58() {
            Ok(data) => data,
            Err(_) => return Err("Invalid address format")
        };
=======
        let data = address.from_base58()?;
>>>>>>> 0b2fa9ab
        if data.len() != 25 {
            return Err(AddressError::InvalidByteLength(data.len()))
        }

        let format = Format::from_address_prefix(&data[0..2])?;
        let network = Network::from_address_prefix(&data[0..2])?;

        Ok(Self { address: address.into(), format, network })
    }
}

impl fmt::Display for BitcoinAddress {
    fn fmt(&self, f: &mut fmt::Formatter) -> fmt::Result {
        write!(f, "{}", self.address)
    }
}

#[cfg(test)]
mod tests {
    use super::*;
    use wagu_model::public_key::PublicKey;

    fn test_from_private_key(
        expected_address: &str,
        private_key: &BitcoinPrivateKey,
        format: &Format,
    ) {
        let address = BitcoinAddress::from_private_key(private_key, format).unwrap();
        assert_eq!(expected_address, address.to_string());
    }

    fn test_from_public_key(
        expected_address: &str,
        public_key: &BitcoinPublicKey,
        format: &Format,
        network: &Network,
    ) {
        let address = BitcoinAddress::from_public_key(public_key, format, network).unwrap();
        assert_eq!(expected_address, address.to_string());
    }

    fn test_from_str(expected_address: &str, expected_format: &Format, expected_network: &Network) {
        let address = BitcoinAddress::from_str(expected_address).unwrap();
        assert_eq!(expected_address, address.to_string());
        assert_eq!(*expected_format, address.format);
        assert_eq!(*expected_network, address.network);
    }

    fn test_to_str(expected_address: &str, address: &BitcoinAddress) {
        assert_eq!(expected_address, address.to_string());
    }

    mod p2pkh_mainnet_compressed {
        use super::*;

        const KEYPAIRS: [(&str, &str); 5] = [
            (
            "L2o7RUmise9WoxNzmnVZeK83Mmt5Nn1NBpeftbthG5nsLWCzSKVg",
            "1GUwicFwsZbdE3XyJYjmPryiiuTiK7mZgS"
            ),
            (
            "KzjKw25tuQoiDyQjUG38ZRNBdnfr5eMBnTsU4JahrVDwFCpRZP1J",
            "1J2shZV5b53GRVmTqmr3tJhkVbBML29C1z"
            ),
            (
            "L2N8YRtxNMAVFAtxBt9PFSADtdvbmzFFHLSU61CtLdhYhrCGPfWh",
            "13TdfCiGPagApSJZu1o1Y3mpfqpp6oK2GB"
            ),
            (
            "KwXH1Mu4FBtGN9nRn2VkBpienaVGZKvCAkZAdE96kK71dHR1oDRs",
            "1HaeDGHf3A2Uxeh3sKjVLYTn1hnEyuzLjF"
            ),
            (
            "KwN7qiBnU4GNhboBhuPaPaFingTDKU4r27pGggwQYz865TvBT74V",
            "12WMrNLRosydPNNYM96dwk9jDv8rDRom3J"
            )
        ];

        #[test]
        fn from_private_key() {
            KEYPAIRS.iter().for_each(|(private_key, address)| {
                let private_key = BitcoinPrivateKey::from_wif(private_key).unwrap();
                test_from_private_key(address, &private_key, &Format::P2PKH);
            });
        }

        #[test]
        fn from_public_key() {
            KEYPAIRS.iter().for_each(|(private_key, address)| {
                let private_key = BitcoinPrivateKey::from_wif(private_key).unwrap();
                let public_key = BitcoinPublicKey::from_private_key(&private_key);
                test_from_public_key(address, &public_key, &Format::P2PKH, &Network::Mainnet);
            });
        }

        #[test]
        fn from_str() {
            KEYPAIRS.iter().for_each(|(_, address)| {
                test_from_str(address, &Format::P2PKH, &Network::Mainnet);
            });
        }

        #[test]
        fn to_str() {
            KEYPAIRS.iter().for_each(|(_, expected_address)| {
                let address = BitcoinAddress::from_str(expected_address).unwrap();
                test_to_str(expected_address, &address);
            });
        }
    }

    mod p2pkh_mainnet_uncompressed {
        use super::*;

        const KEYPAIRS: [(&str, &str); 5] = [
            (
                "5K9VY2kaJ264Pj4ygobGLk7JJMgZ2i6wQ9FFKEBxoFtKeAXPHYm",
                "18Bap2Lh5HJckiZcg8SYXoF5iPxkUoCN8u"
            ),
            (
                "5KiudZRwr9wH5auJaW66WK3CGR1UzL7ZXiicvZEEaFScbbEt9Qs",
                "192JSK8wNP867JGxHNHay3obNSXqEyyhtx"
            ),
            (
                "5KCxYELatMGyVZfZFcSAw1Hz4ngiURKS22x7ydNRxcXfUzhgWMH",
                "1NoZQSmjYHUZMbqLerwmT4xfe8A6mAo8TT"
            ),
            (
                "5KT9CMP2Kgh2Afi8GbmFAHJXsH5DhcpH9KY3aH4Hkv5W6dASy7F",
                "1NyGFd49x4nqoau8RJvjf9tGZkoUNjwd5a"
            ),
            (
                "5J4cXobHh2cF2MHpLvTFjEHZCtrNHzyDzKGE8LuST2VWP129pAE",
                "17nsg1F155BR6ie2miiLrSnMhF8GWcGq6V"
            )
        ];

        #[test]
        fn from_private_key() {
            KEYPAIRS.iter().for_each(|(private_key, address)| {
                let private_key = BitcoinPrivateKey::from_wif(private_key).unwrap();
                test_from_private_key(address, &private_key, &Format::P2PKH);
            });
        }

        #[test]
        fn from_public_key() {
            KEYPAIRS.iter().for_each(|(private_key, address)| {
                let private_key = BitcoinPrivateKey::from_wif(private_key).unwrap();
                let public_key = BitcoinPublicKey::from_private_key(&private_key);
                test_from_public_key(address, &public_key, &Format::P2PKH, &Network::Mainnet);
            });
        }

        #[test]
        fn from_str() {
            KEYPAIRS.iter().for_each(|(_, address)| {
                test_from_str(address, &Format::P2PKH, &Network::Mainnet);
            });
        }

        #[test]
        fn to_str() {
            KEYPAIRS.iter().for_each(|(_, expected_address)| {
                let address = BitcoinAddress::from_str(expected_address).unwrap();
                test_to_str(expected_address, &address);
            });
        }
    }

    mod p2pkh_testnet_compressed {
        use super::*;

        const KEYPAIRS: [(&str, &str); 5] = [
            (
                "cSCkpm1oSHTUtX5CHdQ4FzTv9qxLQWKx2SXMg22hbGSTNVcsUcCX",
                "mwCDgjeRgGpfTMY1waYAJF2dGz4Q5XAx6w"
            ),
            (
                "cNp5uMWdh68Nk3pwShjxsSwhGPoCYgFvE1ANuPsk6qhcT4Jvp57n",
                "myH91eNrQKuuM7TeQYYddzL4URn6HiYbxW"
            ),
            (
                "cN9aUHNMMLT9yqBJ3S5qnEPtP11nhT7ivkFK1FqNYQMozZPgMTjJ",
                "mho8tsQtF7fx2bPKudMcXvGpUVYRHHiH4m"
            ),
            (
                "cSRpda6Bhog5SUyot96HSwSzn7FZNWzudKzoCzkgZrf9hUaL3Ass",
                "n3DgWHuAkg7eiPGH5gP8jeg3SbHBhuPJWS"
            ),
            (
                "cTqLNf3iCaW61ofgmyf4ZxChUL8DZoCEPmNTCKRsexLSdNuGWQT1",
                "mjhMXrTdq4X1dcqTaNDjwGdVaJEGBKpCRj"
            )
        ];

        #[test]
        fn from_private_key() {
            KEYPAIRS.iter().for_each(|(private_key, address)| {
                let private_key = BitcoinPrivateKey::from_wif(private_key).unwrap();
                test_from_private_key(address, &private_key, &Format::P2PKH);
            });
        }

        #[test]
        fn from_public_key() {
            KEYPAIRS.iter().for_each(|(private_key, address)| {
                let private_key = BitcoinPrivateKey::from_wif(private_key).unwrap();
                let public_key = BitcoinPublicKey::from_private_key(&private_key);
                test_from_public_key(address, &public_key, &Format::P2PKH, &Network::Testnet);
            });
        }

        #[test]
        fn from_str() {
            KEYPAIRS.iter().for_each(|(_, address)| {
                test_from_str(address, &Format::P2PKH, &Network::Testnet);
            });
        }

        #[test]
        fn to_str() {
            KEYPAIRS.iter().for_each(|(_, expected_address)| {
                let address = BitcoinAddress::from_str(expected_address).unwrap();
                test_to_str(expected_address, &address);
            });
        }
    }

    mod p2pkh_testnet_uncompressed {
        use super::*;

        const KEYPAIRS: [(&str, &str); 5] = [
            (
                "934pVYUzZ7Sm4ZSP7MtXaQXAcMhZHpFHFBvzfW3epFgk5cWeYih",
                "my55YLK4BmM8AyUW5px2HSSKL4yzUE5Pho"
            ),
            (
                "91dTfyLPPneZA6RsAXqNuT6qTQdAuuGVCUjmBtzgd1Tnd4RQT5K",
                "mw4afqNgGjn34okVmv9qH2WkvhfyTyNbde"
            ),
            (
                "92GweXA6j4RCF3zHXGGy2ShJq6T7u9rrjmuYd9ktLHgNrWznzUC",
                "moYi3FQZKtcc66edT3uMwVQCcswenpNscU"
            ),
            (
                "92QAQdzrEDkMExM9hHV5faWqKTdXcTgXguRBcyAyYqFCjVzhDLE",
                "mpRYQJ64ofurTCA3KKkaCjjUNqjYkUvB4w"
            ),
            (
                "92H9Kf4ikaqNAJLc5tbwvbmiBWJzNDGtYmnvrigZeDVD3aqJ85Q",
                "mvqRXtgQKqumMosPY3dLvhdYsQJV2AswkA"
            )
        ];

        #[test]
        fn from_private_key() {
            KEYPAIRS.iter().for_each(|(private_key, address)| {
                let private_key = BitcoinPrivateKey::from_wif(private_key).unwrap();
                test_from_private_key(address, &private_key, &Format::P2PKH);
            });
        }

        #[test]
        fn from_public_key() {
            KEYPAIRS.iter().for_each(|(private_key, address)| {
                let private_key = BitcoinPrivateKey::from_wif(private_key).unwrap();
                let public_key = BitcoinPublicKey::from_private_key(&private_key);
                test_from_public_key(address, &public_key, &Format::P2PKH, &Network::Testnet);
            });
        }

        #[test]
        fn from_str() {
            KEYPAIRS.iter().for_each(|(_, address)| {
                test_from_str(address, &Format::P2PKH, &Network::Testnet);
            });
        }

        #[test]
        fn to_str() {
            KEYPAIRS.iter().for_each(|(_, expected_address)| {
                let address = BitcoinAddress::from_str(expected_address).unwrap();
                test_to_str(expected_address, &address);
            });
        }
    }

    mod p2sh_p2wpkh_mainnet {
        use super::*;

        const KEYPAIRS: [(&str, &str); 5] = [
            (
                "L3YPi4msjWdkqiH3ojfg3nwDmNYBrDScAtcugYBJSgsc3HTcqqjP",
                "38EMCierP738rgYVHjj1qJANHKgx1166TN"
            ),
            (
                "KxxFoGgBdqqyGznT6he2wKYcFKm5urSANec7qjLeu3caEadSo5pv",
                "3Kc9Vqzi4eUn42g1KWewVPvtTpWpUwjNFv"
            ),
            (
                "KziUnVFNBniwmvei7JvNJNcQZ27TDZe5VNn7ieRNK7QgMEVfKdo9",
                "3C2niRgmFP2kz47AAWASqq5nWobDke1AfJ"
            ),
            (
                "Kx5veRe18jnV1rZiJA7Xerh5qLpwnbjV38r83sKcF1W9d1K2TGSp",
                "3Pai7Ly86pddxxwZ7rUhXjRJwog4oKqNYK"
            ),
            (
                "L4RrcBy6hZMw3xD4eAFXDTWPhasd9N3rYrYgfiR9pnGuLdv7UsWZ",
                "3LW5tQGWBCiRLfCgk1FEUpwKoymFF8Lk7P"
            )
        ];

        #[test]
        fn from_private_key() {
            KEYPAIRS.iter().for_each(|(private_key, address)| {
                let private_key = BitcoinPrivateKey::from_wif(private_key).unwrap();
                test_from_private_key(address, &private_key, &Format::P2SH_P2WPKH);
            });
        }

        #[test]
        fn from_public_key() {
            KEYPAIRS.iter().for_each(|(private_key, address)| {
                let private_key = BitcoinPrivateKey::from_wif(private_key).unwrap();
                let public_key = BitcoinPublicKey::from_private_key(&private_key);
                test_from_public_key(address, &public_key, &Format::P2SH_P2WPKH, &Network::Mainnet);
            });
        }

        #[test]
        fn from_str() {
            KEYPAIRS.iter().for_each(|(_, address)| {
                test_from_str(address, &Format::P2SH_P2WPKH, &Network::Mainnet);
            });
        }

        #[test]
        fn to_str() {
            KEYPAIRS.iter().for_each(|(_, expected_address)| {
                let address = BitcoinAddress::from_str(expected_address).unwrap();
                test_to_str(expected_address, &address);
            });
        }
    }

    mod p2sh_p2wpkh_testnet {
        use super::*;

        const KEYPAIRS: [(&str, &str); 5] = [
            (
                "cSoLwgnCNXck57BGxdGRV4SQ42EUExV6ykdMK1RKwcEaB9MDZWki",
                "2N9e892o8DNZs25xHBwRPZLsrZK3dBsrH3d"
            ),
            (
                "cQEUStvLToCNEQ6QGPyTmGFCTiMWWzQDkkj2tUPEiAzafybgUyu4",
                "2MwX52EZPfK1sq12H3ikgTybrUvKG62b9rV"
            ),
            (
                "cRv6jkNhTNEL7563ezNuwWP9W7gEcjh19YbmHtTbrDUQsXF5PjoG",
                "2N2XaYpYxX6C6attRQ1NXJUgZdm861CPHJ7"
            ),
            (
                "cNyZJwad53Y38RthGrmYyoHAtsT7cPisjW92HJ4RcAP1mC6xBpSm",
                "2N3HzUQ4DzfEbxYp3XtpEKBBSdBS1uc2DLk"
            ),
            (
                "cUqEZZwzvdWv6pmnWV5eb68hNeWt3jDZgtCGf66rqk3bnbsXArVE",
                "2N5isk4qJHAKfLV987ePAqjLobJkrWVCuhj"
            )
        ];

        #[test]
        fn from_private_key() {
            KEYPAIRS.iter().for_each(|(private_key, address)| {
                let private_key = BitcoinPrivateKey::from_wif(private_key).unwrap();
                test_from_private_key(address, &private_key, &Format::P2SH_P2WPKH);
            });
        }

        #[test]
        fn from_public_key() {
            KEYPAIRS.iter().for_each(|(private_key, address)| {
                let private_key = BitcoinPrivateKey::from_wif(private_key).unwrap();
                let public_key = BitcoinPublicKey::from_private_key(&private_key);
                test_from_public_key(address, &public_key, &Format::P2SH_P2WPKH, &Network::Testnet);
            });
        }

        #[test]
        fn from_str() {
            KEYPAIRS.iter().for_each(|(_, address)| {
                test_from_str(address, &Format::P2SH_P2WPKH, &Network::Testnet);
            });
        }

        #[test]
        fn to_str() {
            KEYPAIRS.iter().for_each(|(_, expected_address)| {
                let address = BitcoinAddress::from_str(expected_address).unwrap();
                test_to_str(expected_address, &address);
            });
        }
    }

    #[test]
    fn test_p2pkh_invalid() {

        // Mismatched keypair

        let private_key = "5K9VY2kaJ264Pj4ygobGLk7JJMgZ2i6wQ9FFKEBxoFtKeAXPHYm";
        let expected_address = "12WMrNLRosydPNNYM96dwk9jDv8rDRom3J";

        let private_key = BitcoinPrivateKey::from_wif(private_key).unwrap();
        let address = BitcoinAddress::from_private_key(&private_key, &Format::P2PKH).unwrap();
        assert_ne!(expected_address, address.to_string());

        let public_key = BitcoinPublicKey::from_private_key(&private_key);
        let address = BitcoinAddress::from_public_key(&public_key, &Format::P2PKH, &Network::Mainnet).unwrap();
        assert_ne!(expected_address, address.to_string());

        // Invalid address length

        let address = "1";
        assert!(BitcoinAddress::from_str(address).is_err());

        let address = "12WMrNLRosydPNN";
        assert!(BitcoinAddress::from_str(address).is_err());

        let address = "12WMrNLRosydPNNYM96dwk9jDv8rDRom3";
        assert!(BitcoinAddress::from_str(address).is_err());

        let address = "12WMrNLRosydPNNYM96dwk9jDv8rDRom3J12WMrNLRosydPNNYM";
        assert!(BitcoinAddress::from_str(address).is_err());

        let address = "12WMrNLRosydPNNYM96dwk9jDv8rDRom3J12WMrNLRosydPNNYM96dwk9jDv8rDRom3J";
        assert!(BitcoinAddress::from_str(address).is_err());

    }

    #[test]
    fn test_p2sh_p2wpkh_invalid() {

        // Mismatched keypair

        let private_key = "L3YPi4msjWdkqiH3ojfg3nwDmNYBrDScAtcugYBJSgsc3HTcqqjP";
        let expected_address = "3Pai7Ly86pddxxwZ7rUhXjRJwog4oKqNYK";

        let private_key = BitcoinPrivateKey::from_wif(private_key).unwrap();
        let address = BitcoinAddress::from_private_key(&private_key, &Format::P2SH_P2WPKH).unwrap();
        assert_ne!(expected_address, address.to_string());

        let public_key = BitcoinPublicKey::from_private_key(&private_key);
        let address = BitcoinAddress::from_public_key(&public_key, &Format::P2SH_P2WPKH, &Network::Mainnet).unwrap();
        assert_ne!(expected_address, address.to_string());

        // Invalid address length

        let address = "3";
        assert!(BitcoinAddress::from_str(address).is_err());

        let address = "3Pai7Ly86pddxxwZ7";
        assert!(BitcoinAddress::from_str(address).is_err());

        let address = "3Pai7Ly86pddxxwZ7rUhXjRJwog4oKqNY";
        assert!(BitcoinAddress::from_str(address).is_err());

        let address = "3Pai7Ly86pddxxwZ7rUhXjRJwog4oKqNYK3Pai7Ly86pddxxwZ7";
        assert!(BitcoinAddress::from_str(address).is_err());

        let address = "3Pai7Ly86pddxxwZ7rUhXjRJwog4oKqNYK3Pai7Ly86pddxxwZ7rUhXjRJwog4oKqNYK";
        assert!(BitcoinAddress::from_str(address).is_err());

    }

    mod bech32_mainnet {
        use super::*;
        use crate::public_key::BitcoinPublicKey;

        const KEYPAIRS: [(&str, &str); 5] = [
            (
                "KyQ2StwnZ644hRLXdMrRUBGKT9WJcVVhnuzz2u528VHeAr5kFimR",
                "bc1qztqceddvavsxdgju4cz6z42tawu444m8uttmxg"
            ),
            (
                "L3aeYHnEBqNt6tKTgUyweY9HvZ3mcLMsq7KQZkSu9Mj8Z1JN9oC2",
                "bc1q0s92yg9m0zqjjc07z5lhhlu3k6ue93fgzku2wy"
            ),
            (
                "L3w7zoPzip7o6oXz3zVLNHbT2UyLBWuVG7uaEZDqneRjgjw9vmCE",
                "bc1q7rzq3xup0hdklkg6p8harn97zszuqwuaqc9l8t"
            ),
            (
                "L2C75eEmRTU8yWeSwtQ6xeumoNVmCb2uEMfzuo5dkdMwpUWwYtRU",
                "bc1qgw90ly6jkpprh6g8atk5cxnwcavh4e0p2k3h65"
            ),
            (
                "L2CJfT3w1VPDDLQfJKTmSb6gtSGyE1HxWYsitaq5Y1XLXTMC5Qmx",
                "bc1qgfzgf6pzuk7y88zk54nxluzg6dv9jett9suzuf"
            )
        ];

        const INVALID: [&str; 7] = [
            "bc1qw508d6qejxtdg4y5r3zarvary0c5xw7kv8f3t5", // invalid checksum
            "BC13W508D6QEJXTDG4Y5R3ZARVARY0C5XW7KN40WF2", // invalid witness version
            "bc1rw5uspcuh", // invalid program length
            "bc10w508d6qejxtdg4y5r3zarvary0c5xw7kw508d6qejxtdg4y5r3zarvary0c5xw7kw5rljs90", // invalid program length
            "BC1QR508D6QEJXTDG4Y5R3ZARVARYV98GJ9P", //Invalid program length for witness version 0 (per BIP141)
            "bc1zw508d6qejxtdg4y5r3zarvaryvqyzf3du", // invalid padding
            "bc1gmk9yu" // empty data section
        ];

        #[test]
        fn from_invalid_address() {
            INVALID.iter().for_each(|invalid_bech32| {
                println!("{}", invalid_bech32);
                assert_eq!(true, BitcoinAddress::from_str(invalid_bech32).is_err());
            });
        }

        #[test]
        fn from_private_key() {
            KEYPAIRS.iter().for_each(|(private_key, address)| {
                let private_key = BitcoinPrivateKey::from_wif(private_key).unwrap();
                test_from_private_key(address, &private_key, &Format::Bech32);
            });
        }

        #[test]
        fn from_public_key() {
            KEYPAIRS.iter().for_each(|(private_key, address)| {
                let private_key = BitcoinPrivateKey::from_wif(private_key).unwrap();
                let public_key = BitcoinPublicKey::from_private_key(&private_key);
                test_from_public_key(address, &public_key, &Format::Bech32, &Network::Mainnet);
            });
        }

        #[test]
        fn from_str() {
            KEYPAIRS.iter().for_each(|(_, address)| {
                test_from_str(address, &Format::Bech32, &Network::Mainnet);
            });
        }

        #[test]
        fn to_str() {
            KEYPAIRS.iter().for_each(|(_, expected_address)| {
                let address = BitcoinAddress::from_str(expected_address).unwrap();
                test_to_str(expected_address, &address);
            });
        }
    }

    mod bech32_testnet {
        use super::*;

        const KEYPAIRS: [(&str, &str); 5] = [
            (
                "cVQmTtLoCjDJAXVj778xyww1ZbpJQt7Vq9sDt8Mdmw97Rg7TaNes",
                "tb1qmkvfprg8pkr3apv9gyykmhe26fexyla076ss0g"
            ),
            (
                "cTxHRG8MgrnSQstuMs5VnQcFBjrs67NmiJGo1kevnJDS7QFGLUAi",
                "tb1qfe0dnfpxp4c9lfdjzvmf5q72jg83emgknmcxxd"
            ),
            (
                "cSN1N2Vmhg9jPSUpXyQj8WbNUgeLHbC3Yj8SFX2N834YMepMwNZH",
                "tb1qx4jm2s3ks5vadh2ja3flsn4ckjzhdxmxmmrrzx"
            ),
            (
                "cMvmoqYYzr4dgzNZ22PvaqSnNx98evXc1b7m8FfK9SdCqhiWdP2c",
                "tb1ql0g42pusevlgd0jh9gyr32s0h0pe96wpnrqg3m"
            ),
            (
                "cVodD5ifcBjYVUs19GLwz6YzU2hUhdNagBx9QQcZp7TgjLuuFYn3",
                "tb1qwnh7hu5qfrjsk9pyn3vvmzr48v4l8kp4ug0txn"
            )
        ];

        const INVALID: [&str; 3] = [
            "tc1qw508d6qejxtdg4y5r3zarvary0c5xw7kg3g4ty", // invalid hrp
            "tb1qrp33g0q5c5txsp9arysrx4k6zdkfs4nce4xj0gdcccefvpysxf3q0sL5k7", // Mixed case
            "tb1qrp33g0q5c5txsp9arysrx4k6zdkfs4nce4xj0gdcccefvpysxf3pjxtptv"
        ];

        #[test]
        fn from_invalid_address() {
            INVALID.iter().for_each(|invalid_bech32| {
               assert_eq!(true, BitcoinAddress::from_str(invalid_bech32).is_err());
            });
        }

        #[test]
        fn from_private_key() {
            KEYPAIRS.iter().for_each(|(private_key, address)| {
                let private_key = BitcoinPrivateKey::from_wif(private_key).unwrap();
                test_from_private_key(address, &private_key, &Format::Bech32);
            });
        }

        #[test]
        fn from_public_key() {
            KEYPAIRS.iter().for_each(|(private_key, address)| {
                let private_key = BitcoinPrivateKey::from_wif(private_key).unwrap();
                let public_key = BitcoinPublicKey::from_private_key(&private_key);
                test_from_public_key(address, &public_key, &Format::Bech32, &Network::Testnet);
            });
        }

        #[test]
        fn from_str() {
            KEYPAIRS.iter().for_each(|(_, address)| {
                test_from_str(address, &Format::Bech32, &Network::Testnet);
            });
        }

        #[test]
        fn to_str() {
            KEYPAIRS.iter().for_each(|(_, expected_address)| {
                let address = BitcoinAddress::from_str(expected_address).unwrap();
                test_to_str(expected_address, &address);
            });
        }
    }
}<|MERGE_RESOLUTION|>--- conflicted
+++ resolved
@@ -1,12 +1,7 @@
 use crate::network::Network;
 use crate::private_key::BitcoinPrivateKey;
 use crate::public_key::BitcoinPublicKey;
-<<<<<<< HEAD
-use wagu_model::{Address, PrivateKey, crypto::{checksum, hash160}};
-=======
 use wagu_model::{Address, AddressError, PrivateKey, crypto::{checksum, hash160}};
-
->>>>>>> 0b2fa9ab
 use base58::{FromBase58, ToBase58};
 use bech32::{Bech32,ToBase32,FromBase32,u5};
 use serde::Serialize;
@@ -44,23 +39,15 @@
     }
 
     /// Returns the format of the given address prefix.
-<<<<<<< HEAD
-    pub fn from_address_prefix(prefix: &[u8]) -> Result<Self, &'static str> {
+    pub fn from_address_prefix(prefix: &[u8]) -> Result<Self, AddressError> {
         if prefix.len() < 2 {
-            return Err("invalid address prefix")
+            return Err(AddressError::InvalidPrefix(prefix.to_vec()))
         }
         match (prefix[0],prefix[1]) {
             (0x00,_) | (0x6F,_) => Ok(Format::P2PKH),
             (0x05,_) | (0xC4,_) => Ok(Format::P2SH_P2WPKH),
             (0x62, 0x63) | (0x74, 0x62) => Ok(Format::Bech32),
-            _ => return Err("invalid address prefix")
-=======
-    pub fn from_address_prefix(prefix: u8) -> Result<Self, AddressError> {
-        match prefix {
-            0x00 | 0x6F => Ok(Format::P2PKH),
-            0x05 | 0xC4 => Ok(Format::P2SH_P2WPKH),
-            _ => Err(AddressError::InvalidPrefix(vec![prefix]))
->>>>>>> 0b2fa9ab
+            _ => return Err(AddressError::InvalidPrefix(prefix.to_vec()))
         }
     }
 }
@@ -83,20 +70,12 @@
     type PublicKey = BitcoinPublicKey;
 
     /// Returns the address corresponding to the given Bitcoin private key.
-    fn from_private_key(
-        private_key: &Self::PrivateKey,
-        format: &Self::Format
-    ) -> Result<Self, AddressError> {
+    fn from_private_key(private_key: &Self::PrivateKey, format: &Self::Format) -> Result<Self, AddressError> {
         let public_key = private_key.to_public_key();
         match format {
-<<<<<<< HEAD
             Format::P2PKH => Self::p2pkh(&public_key, &private_key.network),
             Format::P2SH_P2WPKH => Self::p2sh_p2wpkh(&public_key, &private_key.network),
             Format::Bech32 => Self::bech32(&public_key, &private_key.network)
-=======
-            Format::P2PKH => Ok(Self::p2pkh(&public_key, &private_key.network)),
-            Format::P2SH_P2WPKH => Ok(Self::p2sh_p2wpkh(&public_key, &private_key.network)),
->>>>>>> 0b2fa9ab
         }
     }
 
@@ -107,21 +86,16 @@
         network: &Self::Network
     ) -> Result<Self, AddressError> {
         match format {
-<<<<<<< HEAD
             Format::P2PKH => Self::p2pkh(public_key, &network),
             Format::P2SH_P2WPKH => Self::p2sh_p2wpkh(public_key, &network),
             Format::Bech32 => Self::bech32(public_key, &network)
-=======
-            Format::P2PKH => Ok(Self::p2pkh(public_key, &network)),
-            Format::P2SH_P2WPKH => Ok(Self::p2sh_p2wpkh(public_key, &network)),
->>>>>>> 0b2fa9ab
         }
     }
 }
 
 impl BitcoinAddress {
     /// Returns a P2PKH address from a given Bitcoin public key.
-    pub fn p2pkh(public_key: &BitcoinPublicKey, network: &Network) -> Self {
+    pub fn p2pkh(public_key: &BitcoinPublicKey, network: &Network) -> Result<Self, AddressError> {
         let public_key = match public_key.compressed {
             true => public_key.public_key.serialize().to_vec(),
             false => public_key.public_key.serialize_uncompressed().to_vec()
@@ -134,15 +108,15 @@
         let sum = &checksum(&address[0..21])[0..4];
         address[21..25].copy_from_slice(sum);
 
-        Self {
+        Ok(Self {
             address: address.to_base58(),
             format: Format::P2PKH,
             network: network.clone(),
-        }
+        })
     }
 
     /// Returns a P2SH_P2WPKH address from a given Bitcoin public key.
-    pub fn p2sh_p2wpkh(public_key: &BitcoinPublicKey, network: &Network) -> Self {
+    pub fn p2sh_p2wpkh(public_key: &BitcoinPublicKey, network: &Network) -> Result<Self, AddressError> {
         let redeem = BitcoinAddress::create_redeem_script(public_key);
 
         let mut address = [0u8; 25];
@@ -152,28 +126,31 @@
         let sum = &checksum(&address[0..21])[0..4];
         address[21..25].copy_from_slice(sum);
 
-        Self {
+        Ok(Self {
             address: address.to_base58(),
             format: Format::P2SH_P2WPKH,
             network: network.clone(),
-        }
-    }
-
-    pub fn bech32(public_key: &BitcoinPublicKey, network: &Network) -> Self {
+        })
+    }
+
+    pub fn bech32(public_key: &BitcoinPublicKey, network: &Network) -> Result<Self, AddressError> {
         let redeem_script = BitcoinAddress::create_redeem_script(public_key);
         let version = u5::try_from_u8(redeem_script[0]).unwrap();
         let mut data = vec![version];
         data.extend_from_slice(&redeem_script[2..].to_vec().to_base32());
 
-        let bech32 = Bech32::new(
-            String::from_utf8(Format::Bech32.to_address_prefix(network)).unwrap(),
+        let bech32 = match Bech32::new(
+            String::from_utf8(Format::Bech32.to_address_prefix(network)).expect("Format::Bech32 to_address_prefix is improperly implemented"),
             data
-        ).expect("Error creating Bech32 address");
-        Self {
+        ) {
+            Ok(b32) => b32,
+            Err(_) => return Err(AddressError::Message("Error converting bitcoin public key to bech32 address".to_owned()))
+        };
+        Ok(Self {
             address: bech32.to_string(),
             format: Format::Bech32,
             network: network.clone()
-        }
+        })
     }
 
     fn create_redeem_script(public_key: &BitcoinPublicKey) -> [u8; 22] {
@@ -189,7 +166,7 @@
 
     fn from_str(address: &str) -> Result<Self, Self::Err> {
         if address.len() < 2 {
-            return Err("invalid address length");
+            return Err(AddressError::InvalidCharacterLength(address.len()));
         }
 
         let lowercase_address = address.to_lowercase();
@@ -205,12 +182,12 @@
                 Ok(bech32) => {
                     let wit_prog = {
                         if bech32.data().len() < 1 {
-                            return Err("invalid Bech32 Address")
+                            return Err(AddressError::InvalidAddress(address.to_owned()))
                         }
                         let (v, program) = bech32.data().split_at(1);
                         let program_u8 = match Vec::from_base32(program) {
                             Ok(prog) => prog,
-                            Err(_) => return Err("invalid Bech32 Address")
+                            Err(_) => return Err(AddressError::InvalidAddress(address.to_owned()))
                         };
 
                         let version = v[0].to_u8();
@@ -219,8 +196,8 @@
                         WitnessProgram::new(prog_bytes.as_slice())
                     };
 
-                    if let Err(e) = wit_prog {
-                        return Err(e);
+                    if let Err(_) = wit_prog {
+                        return Err(AddressError::InvalidAddress(address.to_owned()));
                     };
 
                     Ok(Self {
@@ -229,7 +206,7 @@
                         network: Network::from_address_prefix(prefix_bytes)?
                     })
                 },
-                Err(_) => Err("invalid Bech32 Address")
+                Err(_) => Err(AddressError::InvalidAddress(address.to_owned()))
             }
         }
 
@@ -237,14 +214,10 @@
             return Err(AddressError::InvalidCharacterLength(address.len()))
         }
 
-<<<<<<< HEAD
         let data = match address.from_base58() {
             Ok(data) => data,
-            Err(_) => return Err("Invalid address format")
+            Err(_) => return Err(AddressError::InvalidAddress(address.to_owned()))
         };
-=======
-        let data = address.from_base58()?;
->>>>>>> 0b2fa9ab
         if data.len() != 25 {
             return Err(AddressError::InvalidByteLength(data.len()))
         }
