--- conflicted
+++ resolved
@@ -126,16 +126,10 @@
 
     fn test_p2pkh_pairs(private_keys: [&str; 5], addresses: [&str; 5]) {
         let key_address_pairs = private_keys.iter().zip(addresses.iter());
-<<<<<<< HEAD
-        key_address_pairs.for_each(|(&private_key_wif, &expected_address)| {
-            let address = Address::from_wif(&private_key_wif, &Type::P2PKH);
-            assert_eq!(address.wif, expected_address);
-=======
         key_address_pairs.for_each(|(&private_key, &expected_address)| {
             let private_key = BitcoinPrivateKey::from_wif(private_key).unwrap();
             let address = BitcoinAddress::from_private_key(&private_key, Some((Format::P2PKH, private_key.network)));
             assert_eq!(expected_address, address.address);
->>>>>>> 74bde97f
         });
     }
 
@@ -143,49 +137,7 @@
         let private_key = BitcoinPrivateKey::from_wif(private_key).unwrap();
         let address = BitcoinAddress::from_private_key(&private_key, Some((Format::P2SH_P2WPKH, private_key.network)));
         println!("{}, {}", address, expected_address);
-<<<<<<< HEAD
-        assert_eq!(address.wif, expected_address);
-    }
-
-    fn test_from_private_key(
-        private_key: &str,
-        address_type: &Type,
-        expected_address: &str
-    ) {
-        let private_key_object = PrivateKey::from_wif(private_key).expect("Error deriving PrivateKey from WIF");
-        let address = Address::from_private_key(&private_key_object, address_type);
-        assert_eq!(address.wif, expected_address);
-    }
-
-    #[test]
-    fn test_single_p2wpkh_private_key() {
-        test_from_private_key(
-            "5HueCGU8rMjxEXxiPuD5BDku4MkFqeZyd4dZ1jvhTVqvbTLvyTJ",
-            &Type::P2WPKH_P2SH,
-            "3D9iyFHi1Zs9KoyynUfrL82rGhJfYTfSG4"
-        );
-    }
-    
-    #[test]
-    fn test_single_p2pkh_private_key() {
-        test_from_private_key(
-            "5KA57SyWLAxwAT4qgQ9CcDpg3JgDL4254sGMMy5CmqZsBCsWFhc",
-            &Type::P2PKH,
-            "1QK5n4MT2smqoxRsHMCFsUkGToTFQ4NaYk"
-        )
-    }
-
-    #[test]
-    #[should_panic(expected = "Error deriving PrivateKey from WIF")]
-    fn test_invalid_wif_from_private_key() {
-        test_from_private_key(
-            "KA57SyWLAxwAT4qgQ9CcDpg3JgDL4254sGMMy5CmqZsBCsWFhc",
-            &Type::P2PKH,
-            "1QK5n4MT2smqoxRsHMCFsUkGToTFQ4NaYk"
-        )
-=======
         assert_eq!(expected_address, address.address);
->>>>>>> 74bde97f
     }
 
     #[test]
