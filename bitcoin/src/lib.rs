--- conflicted
+++ resolved
@@ -22,15 +22,7 @@
 pub mod public_key;
 pub use self::public_key::*;
 
-<<<<<<< HEAD
-pub mod extended_private_key;
-pub use self::extended_private_key::*;
-
-pub mod extended_public_key;
-pub use self::extended_public_key::*;
-
 pub mod transaction;
 pub use self::transaction::*;
-=======
+
 mod witness_program;
->>>>>>> d6609f07
