[package]
name = "wagu"
version = "0.6.0"
authors = [
    "Collin Chin",
    "Raymond Chu",
    "Ali Mousa",
    "Howard Wu"
]
description = "A command-line tool to generate cryptocurrency wallets"
homepage = "https://github.com/ArgusHQ/wagu"
repository = "https://github.com/ArgusHQ/wagu"
categories = ["command-line-utilities"]
keywords = ["cryptocurrency", "blockchain", "bitcoin", "wallet", "ethereum"]
readme = "README.md"
license = "MIT/Apache-2.0"
edition = "2018"

[lib]
path = "wagu/lib.rs"

[[bin]]
name = "wagu"
path = "wagu/cli.rs"

[workspace]
members = [ "bitcoin", "ethereum", "model", "monero", "zcash" ]

[badges]
travis-ci = { repository = "ArgusHQ/wagu", branch = "master" }

[dependencies]
bitcoin = { path = "./bitcoin" }
ethereum = { path = "./ethereum" }
wagu-model = { path = "./model" }
monero = { path = "./monero" }
zcash = { path = "./zcash" }

<<<<<<< HEAD
members = [ "bitcoin", "cli", "ethereum", "mnemonic", "model", "monero", "zcash" ]
=======
arrayvec = "0.4.7"
base58 = "0.1"
clap = "~2.27.0"
digest = "0.7.5"
either = "1.5.0"
lazy_static = "1.1.0"
safemem = "0.3.0"
serde = { version = "1.0", features = ["derive"] }
serde_json = "1.0"
tiny-keccak = "1.4"
>>>>>>> 0b2fa9ab

[profile.release]
opt-level = 3
lto = "thin"
incremental = true

[profile.bench]
opt-level = 3
debug = false
rpath = false
lto = "thin"
incremental = true
debug-assertions = false

[profile.dev]
opt-level = 0

[profile.test]
opt-level = 3
incremental = true
debug-assertions = true
debug = true<|MERGE_RESOLUTION|>--- conflicted
+++ resolved
@@ -36,9 +36,6 @@
 monero = { path = "./monero" }
 zcash = { path = "./zcash" }
 
-<<<<<<< HEAD
-members = [ "bitcoin", "cli", "ethereum", "mnemonic", "model", "monero", "zcash" ]
-=======
 arrayvec = "0.4.7"
 base58 = "0.1"
 clap = "~2.27.0"
@@ -49,7 +46,6 @@
 serde = { version = "1.0", features = ["derive"] }
 serde_json = "1.0"
 tiny-keccak = "1.4"
->>>>>>> 0b2fa9ab
 
 [profile.release]
 opt-level = 3
